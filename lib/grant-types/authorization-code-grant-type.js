--- conflicted
+++ resolved
@@ -12,11 +12,8 @@
 const promisify = require('promisify-any').use(Promise);
 const ServerError = require('../errors/server-error');
 const isFormat = require('@node-oauth/formats');
-<<<<<<< HEAD
-=======
 const util = require('util');
 const pkce = require('../pkce/pkce');
->>>>>>> 44945641
 
 /**
  * Constructor.
@@ -169,7 +166,7 @@
       });
   }
 
-<<<<<<< HEAD
+
   /**
 	 * Save token.
 	 */
@@ -197,70 +194,6 @@
 
         return promisify(this.model.saveToken, 3).call(this.model, token, client, user);
       });
-=======
-      if (code.redirectUri && !isFormat.uri(code.redirectUri)) {
-        throw new InvalidGrantError('Invalid grant: `redirect_uri` is not a valid URI');
-      }
-
-      // optional: PKCE code challenge
-
-      if (code.codeChallenge) {
-        if (!request.body.code_verifier) {
-          throw new InvalidGrantError('Missing parameter: `code_verifier`');
-        }
-
-        const hash = pkce.getHashForCodeChallenge({
-          method: code.codeChallengeMethod,
-          verifier: request.body.code_verifier
-        });
-
-        if (!hash) {
-          // notice that we assume that codeChallengeMethod is already
-          // checked at an earlier stage when being read from
-          // request.body.code_challenge_method
-          throw new ServerError('Server error: `getAuthorizationCode()` did not return a valid `codeChallengeMethod` property');
-        }
-
-        if (code.codeChallenge !== hash) {
-          throw new InvalidGrantError('Invalid grant: code verifier is invalid');
-        }
-      }
-      else {
-        if (request.body.code_verifier) {
-          // No code challenge but code_verifier was passed in.
-          throw new InvalidGrantError('Invalid grant: code verifier is invalid');
-        }
-      }
-
-      return code;
-    });
-};
-
-/**
- * Validate the redirect URI.
- *
- * "The authorization server MUST ensure that the redirect_uri parameter is
- * present if the redirect_uri parameter was included in the initial
- * authorization request as described in Section 4.1.1, and if included
- * ensure that their values are identical."
- *
- * @see https://tools.ietf.org/html/rfc6749#section-4.1.3
- */
-
-AuthorizationCodeGrantType.prototype.validateRedirectUri = function(request, code) {
-  if (!code.redirectUri) {
-    return;
-  }
-
-  const redirectUri = request.body.redirect_uri || request.query.redirect_uri;
-
-  if (!isFormat.uri(redirectUri)) {
-    throw new InvalidRequestError('Invalid request: `redirect_uri` is not a valid URI');
-  }
-
-  if (redirectUri !== code.redirectUri) {
-    throw new InvalidRequestError('Invalid request: `redirect_uri` is invalid');
->>>>>>> 44945641
   }
 }
 
