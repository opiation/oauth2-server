--- conflicted
+++ resolved
@@ -85,22 +85,16 @@
           throw new InvalidGrantError('Invalid grant: refresh token is invalid');
         }
 
-<<<<<<< HEAD
         if (!token.client) {
           throw new ServerError('Server error: `getRefreshToken()` did not return a `client` object');
         }
-=======
-      if (token.client.id !== client.id) {
-        throw new InvalidGrantError('Invalid grant: refresh token was issued to another client');
-      }
->>>>>>> 039304f0
 
         if (!token.user) {
           throw new ServerError('Server error: `getRefreshToken()` did not return a `user` object');
         }
 
         if (token.client.id !== client.id) {
-          throw new InvalidGrantError('Invalid grant: refresh token is invalid');
+          throw new InvalidGrantError('Invalid grant: refresh token was issued to another client');
         }
 
         if (token.refreshTokenExpiresAt && !(token.refreshTokenExpiresAt instanceof Date)) {
@@ -115,7 +109,6 @@
       });
   }
 
-<<<<<<< HEAD
   /**
 	 * Revoke the refresh token.
 	 *
@@ -131,27 +124,12 @@
       .call(this.model, token)
       .then((status) => {
         if (!status) {
-          throw new InvalidGrantError('Invalid grant: refresh token is invalid');
+          throw new InvalidGrantError('Invalid grant: refresh token is invalid or could not be revoked');
         }
 
         return token;
       });
   }
-=======
-  return promisify(this.model.revokeToken, 1).call(this.model, token)
-    .then(function(status) {
-      if (!status) {
-        throw new InvalidGrantError('Invalid grant: refresh token is invalid or could not be revoked');
-      }
-
-      return token;
-    });
-};
-
-/**
- * Save token.
- */
->>>>>>> 039304f0
 
   /**
 	 * Save token.
