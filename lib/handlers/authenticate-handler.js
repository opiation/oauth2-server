--- conflicted
+++ resolved
@@ -139,17 +139,11 @@
 
   getTokenFromRequestHeader (request) {
     const token = request.get('Authorization');
-    const matches = token.match(/^Bearer\s(\S+)/);
-
-<<<<<<< HEAD
-AuthenticateHandler.prototype.getTokenFromRequestHeader = function(request) {
-  const token = request.get('Authorization');
-  const matches = token.match(/^Bearer\s([0-9a-zA-Z-._~+/]+=*)$/);
-=======
+    const matches = token.match(/^Bearer\s([0-9a-zA-Z-._~+/]+=*)$/);
+
     if (!matches) {
       throw new InvalidRequestError('Invalid request: malformed authorization header');
     }
->>>>>>> 48baa8b0
 
     return matches[1];
   }
