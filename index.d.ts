--- conflicted
+++ resolved
@@ -272,11 +272,7 @@
          * Optional, if a custom authenticateHandler is used or if there is no scope part of the request.
          *
          */
-<<<<<<< HEAD
         verifyScope(token: Token, scope: string | string[]): Promise<boolean>;
-=======
-        verifyScope?(token: Token, scope: string | string[], callback?: Callback<boolean>): Promise<boolean>;
->>>>>>> 48baa8b0
     }
 
     interface AuthorizationCodeModel extends BaseModel, RequestAuthenticationModel {
