{
  "name": "@node-oauth/oauth2-server",
  "description": "Complete, framework-agnostic, compliant and well tested module for implementing an OAuth2 Server in node.js",
  "version": "4.3.0",
  "keywords": [
    "oauth",
    "oauth2"
  ],
  "contributors": [
    "Thom Seddon <thom@seddonmedia.co.uk>",
    "Lars F. Karlström <lars@lfk.io>",
    "Rui Marinho <ruipmarinho@gmail.com>",
    "Tiago Ribeiro <tiago.ribeiro@gmail.com>",
    "Michael Salinger <mjsalinger@gmail.com>",
    "Nuno Sousa",
    "Max Truxa",
    "Daniel Reguero",
    "Jan Küster <info@jankuester.com>"
  ],
  "main": "index.js",
  "types": "index.d.ts",
  "files": [
    "index.js",
    "index.d.ts",
    "lib"
  ],
  "dependencies": {
    "@node-oauth/formats": "1.0.0",
    "basic-auth": "2.0.1",
    "bluebird": "3.7.2",
    "promisify-any": "2.0.1",
    "type-is": "1.6.18"
  },
  "devDependencies": {
<<<<<<< HEAD
    "chai": "4.3.4",
    "eslint": "8.4.1",
    "mocha": "9.2.2",
    "nyc": "15.1.0",
    "sinon": "13.0.1"
=======
    "chai": "^4.3.4",
    "eslint": "^8.0.0",
    "mocha": "^10.0.0",
    "nyc": "^15.1.0",
    "sinon": "^15.0.2"
>>>>>>> b5b89c9f
  },
  "license": "MIT",
  "engines": {
    "node": ">=14.0.0"
  },
  "scripts": {
    "pretest": "./node_modules/.bin/eslint lib test index.js",
    "test": "NODE_ENV=test ./node_modules/.bin/mocha 'test/**/*_test.js'",
    "test-debug": "NODE_ENV=test ./node_modules/.bin/mocha  --inspect --debug-brk 'test/**/*_test.js'",
    "test:watch": "NODE_ENV=test ./node_modules/.bin/mocha --watch 'test/**/*_test.js'",
    "test:coverage": "NODE_ENV=test nyc --reporter=html --reporter=lcov --reporter=text ./node_modules/.bin/mocha 'test/**/*_test.js'",
    "lint": "npx eslint .",
    "lint:fix": "npx eslint . --fix"
  },
  "repository": {
    "type": "git",
    "url": "git+https://github.com/node-oauth/node-oauth2-server.git"
  },
  "bugs": {
    "url": "https://github.com/node-oauth/node-oauth2-server/issues"
  },
  "homepage": "https://github.com/node-oauth/node-oauth2-server#readme",
  "directories": {
    "doc": "docs",
    "lib": "lib",
    "test": "test"
  }
}<|MERGE_RESOLUTION|>--- conflicted
+++ resolved
@@ -32,19 +32,11 @@
     "type-is": "1.6.18"
   },
   "devDependencies": {
-<<<<<<< HEAD
     "chai": "4.3.4",
     "eslint": "8.4.1",
     "mocha": "9.2.2",
     "nyc": "15.1.0",
     "sinon": "13.0.1"
-=======
-    "chai": "^4.3.4",
-    "eslint": "^8.0.0",
-    "mocha": "^10.0.0",
-    "nyc": "^15.1.0",
-    "sinon": "^15.0.2"
->>>>>>> b5b89c9f
   },
   "license": "MIT",
   "engines": {
