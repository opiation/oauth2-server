--- conflicted
+++ resolved
@@ -32,13 +32,8 @@
   },
   "devDependencies": {
     "chai": "4.3.7",
-<<<<<<< HEAD
-    "eslint": "8.56.0",
     "mocha": "10.3.0",
-=======
     "eslint": "8.57.0",
-    "mocha": "10.2.0",
->>>>>>> c30c73ce
     "nyc": "15.1.0",
     "sinon": "15.2.0"
   },
