--- conflicted
+++ resolved
@@ -14,7 +14,8 @@
     "Michael Salinger <mjsalinger@gmail.com>",
     "Nuno Sousa",
     "Max Truxa",
-    "Daniel Reguero"
+    "Daniel Reguero",
+    "Jan Küster <info@jankuester.com>"
   ],
   "main": "index.js",
   "types": "index.d.ts",
@@ -31,19 +32,11 @@
     "type-is": "1.6.18"
   },
   "devDependencies": {
-<<<<<<< HEAD
     "chai": "4.3.4",
     "eslint": "8.4.1",
     "mocha": "9.2.2",
     "nyc": "15.1.0",
     "sinon": "13.0.1"
-=======
-    "chai": "^4.3.4",
-    "eslint": "^8.0.0",
-    "mocha": "^9.2.2",
-    "nyc": "^15.1.0",
-    "sinon": "^13.0.1"
->>>>>>> e01e8412
   },
   "license": "MIT",
   "engines": {
