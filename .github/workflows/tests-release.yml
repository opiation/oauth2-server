name: Tests for Release

on:
  push:
    branches:
      - release-* # all release-<version> branches
  pull_request:
    # only non-draft PR and when there are "pushes" to the open PR
    types: [review_requested, ready_for_review, synchronize]
    branches:
      - release-* # all release-<version> branches


jobs:
  # STEP 1 - NPM Audit

  # Before we even test a thing we want to have a clean audit! Since this is
  # sufficient to be done using the lowest node version, we can easily use
  # a fixed one:

  audit:
    name: NPM Audit
    runs-on: ubuntu-latest

    steps:
    - uses: actions/checkout@v3
    - uses: actions/setup-node@v3
      with:
<<<<<<< HEAD
        node-version: 20
=======
        node-version: '14'
>>>>>>> b5b89c9f
    # install to create local package-lock.json but don't cache the files
    # also: no audit for dev dependencies
    - run: npm i --package-lock-only  && npm audit --production

  # STEP 2 - basic unit tests

  # This is the standard unit tests as we do in the basic tests for every PR
  unittest:
    name: Basic unit tests
    runs-on: ubuntu-latest
    needs: [audit]
    strategy:
      matrix:
        node: [14, 16, 18]
    steps:
    - name: Checkout ${{ matrix.node }}
      uses: actions/checkout@v3

    - name: Setup node ${{ matrix.node }}
      uses: actions/setup-node@v3
      with:
        node-version: ${{ matrix.node }}

<<<<<<< HEAD
    - name: Cache dependencies ${{ matrix.node }}
      uses: actions/cache@v3
      with:
        path: ~/.npm
        key: ${{ runner.os }}-node-${{ matrix.node }}-${{ hashFiles('**/package-lock.json') }}
        restore-keys: |
          ${{ runner.os }}-node-${{ matrix.node }}

=======
>>>>>>> b5b89c9f
    # for this workflow we also require npm audit to pass
    - run: npm i
    - run: npm run test:coverage

    # with the following action we enforce PRs to have a high coverage
    # and ensure, changes are tested well enough so that coverage won't fail
    - name: check coverage
      uses: VeryGoodOpenSource/very_good_coverage@v1.2.0
      with:
        path: './coverage/lcov.info'
        min_coverage: 95

  # STEP 3 - Integration tests

  # Since our release may affect several packages that depend on it we need to
  # cover the closest ones, like adapters and examples.

  integrationtests:
    name: Extended integration tests
    runs-on: ubuntu-latest
    needs: [unittest]
    strategy:
      matrix:
<<<<<<< HEAD
        node: [14, 16, 18] # TODO get running for node 16+
=======
        node: [14] # TODO get running for node 16 once we removed bluebird dependency
>>>>>>> b5b89c9f
    steps:
    # checkout this repo
    - name: Checkout ${{ matrix.node }}
      uses: actions/checkout@v3

    # checkout express-adapter repo
    - name: Checkout express-adapter ${{ matrix.node }}
      uses: actions/checkout@v3
      with:
        repository:  node-oauth/express-oauth-server
        path: github/testing/express

    - name: Setup node ${{ matrix.node }}
      uses: actions/setup-node@v3
      with:
        node-version: ${{ matrix.node }}

<<<<<<< HEAD
    - name: Cache dependencies ${{ matrix.node }}
      uses: actions/cache@v3
      with:
        path: ~/.npm
        key: ${{ runner.os }}-node-${{ matrix.node }}-node-oauth/express-oauth-server-${{ hashFiles('github/testing/express/**/package-lock.json') }}
        restore-keys: |
          ${{ runner.os }}-node-${{ matrix.node }}-node-oauth/express-oauth-server

=======
>>>>>>> b5b89c9f
    # in order to test the adapter we need to use the current checkout
    # and install it as local dependency
    # we just cloned and install it as local dependency
    # xxx: added bluebird as explicit dependency
    - run: |
        cd github/testing/express
        npm i
        npm install ../../../
        npm run test

    # todo repeat with other adapters

  publish-npm-dry:
    runs-on: ubuntu-latest
    needs: [integrationtests]
    steps:
      - uses: actions/checkout@v3
      - uses: actions/setup-node@v3
        with:
<<<<<<< HEAD
          node-version: 16
=======
          node-version: 14
>>>>>>> b5b89c9f
          registry-url: https://registry.npmjs.org/
      - run: npm i
      - run: npm publish --dry-run
        env:
          NODE_AUTH_TOKEN: ${{secrets.npm_token}}

  publish-github-dry:
    needs: [integrationtests]
    runs-on: ubuntu-latest
    permissions:
      contents: read
      packages: write
    steps:
    - uses: actions/checkout@v3
    - uses: actions/setup-node@v3
      with:
        # we always publish targeting the lowest supported node version
<<<<<<< HEAD
        node-version: 16
=======
        node-version: 14
>>>>>>> b5b89c9f
        registry-url: $registry-url(npm)
    - run: npm i
    - run: npm publish --dry-run
      env:
        NODE_AUTH_TOKEN: ${{secrets.GITHUB_TOKEN}}<|MERGE_RESOLUTION|>--- conflicted
+++ resolved
@@ -26,11 +26,7 @@
     - uses: actions/checkout@v3
     - uses: actions/setup-node@v3
       with:
-<<<<<<< HEAD
         node-version: 20
-=======
-        node-version: '14'
->>>>>>> b5b89c9f
     # install to create local package-lock.json but don't cache the files
     # also: no audit for dev dependencies
     - run: npm i --package-lock-only  && npm audit --production
@@ -54,7 +50,6 @@
       with:
         node-version: ${{ matrix.node }}
 
-<<<<<<< HEAD
     - name: Cache dependencies ${{ matrix.node }}
       uses: actions/cache@v3
       with:
@@ -62,9 +57,6 @@
         key: ${{ runner.os }}-node-${{ matrix.node }}-${{ hashFiles('**/package-lock.json') }}
         restore-keys: |
           ${{ runner.os }}-node-${{ matrix.node }}
-
-=======
->>>>>>> b5b89c9f
     # for this workflow we also require npm audit to pass
     - run: npm i
     - run: npm run test:coverage
@@ -88,11 +80,7 @@
     needs: [unittest]
     strategy:
       matrix:
-<<<<<<< HEAD
         node: [14, 16, 18] # TODO get running for node 16+
-=======
-        node: [14] # TODO get running for node 16 once we removed bluebird dependency
->>>>>>> b5b89c9f
     steps:
     # checkout this repo
     - name: Checkout ${{ matrix.node }}
@@ -110,7 +98,6 @@
       with:
         node-version: ${{ matrix.node }}
 
-<<<<<<< HEAD
     - name: Cache dependencies ${{ matrix.node }}
       uses: actions/cache@v3
       with:
@@ -119,8 +106,6 @@
         restore-keys: |
           ${{ runner.os }}-node-${{ matrix.node }}-node-oauth/express-oauth-server
 
-=======
->>>>>>> b5b89c9f
     # in order to test the adapter we need to use the current checkout
     # and install it as local dependency
     # we just cloned and install it as local dependency
@@ -140,11 +125,7 @@
       - uses: actions/checkout@v3
       - uses: actions/setup-node@v3
         with:
-<<<<<<< HEAD
           node-version: 16
-=======
-          node-version: 14
->>>>>>> b5b89c9f
           registry-url: https://registry.npmjs.org/
       - run: npm i
       - run: npm publish --dry-run
@@ -162,11 +143,7 @@
     - uses: actions/setup-node@v3
       with:
         # we always publish targeting the lowest supported node version
-<<<<<<< HEAD
         node-version: 16
-=======
-        node-version: 14
->>>>>>> b5b89c9f
         registry-url: $registry-url(npm)
     - run: npm i
     - run: npm publish --dry-run
