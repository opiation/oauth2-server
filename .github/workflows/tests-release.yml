name: Tests for Release

on:
  push:
    branches:
      - release-* # all release-<version> branches
  pull_request:
    # only non-draft PR and when there are "pushes" to the open PR
    types: [review_requested, ready_for_review, synchronize]
    branches:
      - release-* # all release-<version> branches


jobs:
  # STEP 1 - NPM Audit

  # Before we even test a thing we want to have a clean audit! Since this is
  # sufficient to be done using the lowest node version, we can easily use
  # a fixed one:

  audit:
    name: NPM Audit
    runs-on: ubuntu-latest

    steps:
    - uses: actions/checkout@v3
    - uses: actions/setup-node@v3
      with:
<<<<<<< HEAD
        node-version: 16
=======
        node-version: '12'
>>>>>>> e01e8412
    # install to create local package-lock.json but don't cache the files
    # also: no audit for dev dependencies
    - run: npm i --package-lock-only  && npm audit --production

  # STEP 2 - basic unit tests

  # This is the standard unit tests as we do in the basic tests for every PR
  unittest:
    name: Basic unit tests
    runs-on: ubuntu-latest
    needs: [audit]
    strategy:
      matrix:
        node: [14, 16, 18]
    steps:
    - name: Checkout ${{ matrix.node }}
      uses: actions/checkout@v3

    - name: Setup node ${{ matrix.node }}
      uses: actions/setup-node@v3
      with:
        node-version: ${{ matrix.node }}

    - name: Cache dependencies ${{ matrix.node }}
      uses: actions/cache@v3
      with:
        path: ~/.npm
        key: ${{ runner.os }}-node-${{ matrix.node }}-${{ hashFiles('**/package-lock.json') }}
        restore-keys: |
          ${{ runner.os }}-node-${{ matrix.node }}

    # for this workflow we also require npm audit to pass
    - run: npm i
    - run: npm run test:coverage

    # with the following action we enforce PRs to have a high coverage
    # and ensure, changes are tested well enough so that coverage won't fail
    - name: check coverage
      uses: VeryGoodOpenSource/very_good_coverage@v1.2.0
      with:
        path: './coverage/lcov.info'
        min_coverage: 95

  # STEP 3 - Integration tests

  # Since our release may affect several packages that depend on it we need to
  # cover the closest ones, like adapters and examples.

  integrationtests:
    name: Extended integration tests
    runs-on: ubuntu-latest
    needs: [unittest]
    strategy:
      matrix:
        node: [14, 16, 18] # TODO get running for node 16+
    steps:
    # checkout this repo
    - name: Checkout ${{ matrix.node }}
      uses: actions/checkout@v3

    # checkout express-adapter repo
    - name: Checkout express-adapter ${{ matrix.node }}
      uses: actions/checkout@v3
      with:
        repository:  node-oauth/express-oauth-server
        path: github/testing/express

    - name: Setup node ${{ matrix.node }}
      uses: actions/setup-node@v3
      with:
        node-version: ${{ matrix.node }}

    - name: Cache dependencies ${{ matrix.node }}
      uses: actions/cache@v3
      with:
        path: ~/.npm
        key: ${{ runner.os }}-node-${{ matrix.node }}-node-oauth/express-oauth-server-${{ hashFiles('github/testing/express/**/package-lock.json') }}
        restore-keys: |
          ${{ runner.os }}-node-${{ matrix.node }}-node-oauth/express-oauth-server

    # in order to test the adapter we need to use the current checkout
    # and install it as local dependency
    # we just cloned and install it as local dependency
    - run: |
        cd github/testing/express
        npm i
        npm install ../../../
        npm run test

    # todo repeat with other adapters

  publish-npm-dry:
    runs-on: ubuntu-latest
    needs: [integrationtests]
    steps:
      - uses: actions/checkout@v3
      - uses: actions/setup-node@v3
        with:
          node-version: 16
          registry-url: https://registry.npmjs.org/
      - run: npm i
      - run: npm publish --dry-run
        env:
          NODE_AUTH_TOKEN: ${{secrets.npm_token}}

  publish-github-dry:
    needs: [integrationtests]
    runs-on: ubuntu-latest
    permissions:
      contents: read
      packages: write
    steps:
    - uses: actions/checkout@v3
    - uses: actions/setup-node@v3
      with:
        # we always publish targeting the lowest supported node version
        node-version: 16
        registry-url: $registry-url(npm)
    - run: npm i
    - run: npm publish --dry-run
      env:
        NODE_AUTH_TOKEN: ${{secrets.GITHUB_TOKEN}}<|MERGE_RESOLUTION|>--- conflicted
+++ resolved
@@ -26,11 +26,7 @@
     - uses: actions/checkout@v3
     - uses: actions/setup-node@v3
       with:
-<<<<<<< HEAD
-        node-version: 16
-=======
-        node-version: '12'
->>>>>>> e01e8412
+        node-version: 20
     # install to create local package-lock.json but don't cache the files
     # also: no audit for dev dependencies
     - run: npm i --package-lock-only  && npm audit --production
